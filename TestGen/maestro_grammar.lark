<<<<<<< HEAD
// Maestro YAML (web focused) – strict, GPT-5 friendly grammar
// Accepts either url: or appId: header. Encourages simple one-line commands.

start: header NL SEP NL steps
header: ("url:" SP URL) | ("appId:" SP STRING)
SEP: "---"

steps: step (step)* (NL)?
=======
start: "appId:" SP STRING NL SEP NL steps
SEP: "---"  
steps: first_step (step)* (NL)?
first_step: "-" SP "launchApp" NL?
>>>>>>> bb2e34e1
step: "-" SP command NL?

command: "launchApp"
       | "back"
       | "hideKeyboard"
       | "waitForAnimationToEnd"
       | "clearState"
       | "clearKeychain"
       | "tapOn:" SP STRING              // Simple string form only
       | "inputText:" SP STRING
       | "assertVisible:" SP STRING
       | "assertNotVisible:" SP STRING
       | "openLink:" SP STRING
       | take_screenshot_simple          // takeScreenshot: "name" (one line)
       | press_key_map
       | erase_text_map
       | scroll_map
       | swipe_map
       | run_flow_map
       | run_script_map

// Maps that remain accepted (with 2-space indentation)
press_key_map: "pressKey:" NL SP2 "key:" SP KEY

erase_text_map: "eraseText:" NL SP2 "characters:" SP INT

scroll_map: "scroll:" NL SP2 "direction:" SP DIRECTION (NL SP2 "times:" SP INT)?

swipe_map: "swipe:" NL SP2 "direction:" SP DIRECTION (NL SP2 "durationMs:" SP INT)?

run_flow_map: "runFlow:" NL SP2 "file:" SP PATH

run_script_map: "runScript:" NL SP2 "file:" SP PATH

// Screenshot must be single-line (matches working example in a.yaml)
take_screenshot_simple: "takeScreenshot:" SP (STRING | NAME)

// Common tokens
SP: " "
SP2: "  "
SP4: "    "
NL: /\r?\n/
STRING: /"[^"\n]{1,200}"/
URL: /[^\s\n]+/
PATH: STRING
NAME: /[A-Za-z0-9_\-]{1,100}/
INT: /[0-9]{1,6}/
BOOL: "true" | "false"
DIRECTION: "up" | "down" | "left" | "right"
KEY: "enter" | "return" | "go" | "done" | "tab" | "escape" | "space" | "backspace" | "delete" | "back" | "home" | "menu" | "search" | "volumeUp" | "volumeDown" | "camera" | "up" | "down" | "left" | "right"
PLATFORM: "iOS" | "Android"<|MERGE_RESOLUTION|>--- conflicted
+++ resolved
@@ -1,18 +1,7 @@
-<<<<<<< HEAD
-// Maestro YAML (web focused) – strict, GPT-5 friendly grammar
-// Accepts either url: or appId: header. Encourages simple one-line commands.
-
-start: header NL SEP NL steps
-header: ("url:" SP URL) | ("appId:" SP STRING)
-SEP: "---"
-
-steps: step (step)* (NL)?
-=======
 start: "appId:" SP STRING NL SEP NL steps
 SEP: "---"  
 steps: first_step (step)* (NL)?
 first_step: "-" SP "launchApp" NL?
->>>>>>> bb2e34e1
 step: "-" SP command NL?
 
 command: "launchApp"
