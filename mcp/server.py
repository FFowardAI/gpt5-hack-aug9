#!/usr/bin/env python3
"""
FastMCP server that integrates with Cursor.

Exposes a single tool `agent_finished` that, when called by a Cursor agent
at the end of its run, returns a unified diff describing what changed in the
repository (staged, unstaged, and untracked files) relative to the current
HEAD.

Usage (via Cursor MCP): configure this script as an MCP server using stdio.
"""

from __future__ import annotations

import os
import subprocess
from pathlib import Path
from typing import List, Optional
import difflib
from fastmcp import FastMCP
import json

try:
    import requests
except Exception:  # pragma: no cover
    requests = None  # will error at use-time with friendly message

mcp = FastMCP("fastMCP")

CONFIG_PATH = (Path(__file__).parent / "config.json").resolve()


def load_settings() -> dict:
    """Load persistent server settings from mcp/config.json."""
    try:
        if CONFIG_PATH.exists():
            return json.loads(CONFIG_PATH.read_text(encoding="utf-8"))
    except Exception:
        pass
    return {"copperEnabled": False, "apiBaseUrl": "http://localhost:5055"}


def save_settings(settings: dict) -> None:
    """Persist server settings to mcp/config.json."""
    try:
        CONFIG_PATH.parent.mkdir(parents=True, exist_ok=True)
        CONFIG_PATH.write_text(json.dumps(settings, indent=2), encoding="utf-8")
    except Exception:
        # Best-effort; swallow IO errors to avoid crashing the server
        return


def build_api_url(path: str) -> str:
    settings = load_settings()
    base = settings.get("apiBaseUrl") or "http://localhost:5055"
    if base.endswith('/'):
        base = base[:-1]
    if not path.startswith('/'):
        path = '/' + path
    return base + path

def find_git_root(start_directory: Path) -> Optional[Path]:
    """Walk upward from start_directory to find a directory containing a .git folder.

    Returns None if no git repository is found.
    """
    current: Path = start_directory.resolve()
    for parent in [current, *current.parents]:
        if (parent / ".git").exists():
            return parent
    return None


def run_git_command(repo_root: Path, args: List[str]) -> str:
    """Run a git command in the specified repository root and return stdout as text.

    Does not raise if git exits non-zero; returns empty string instead.
    """
    try:
        result = subprocess.run(
            ["git", "-C", str(repo_root), *args],
            check=False,
            capture_output=True,
            text=True,
        )
        if result.returncode != 0:
            return ""
        return result.stdout
    except Exception:
        return ""


def get_staged_and_unstaged_diff(repo_root: Path) -> str:
    """Return unified diff for staged and unstaged changes."""
    unstaged = run_git_command(repo_root, ["diff", "--no-ext-diff"])
    staged = run_git_command(repo_root, ["diff", "--no-ext-diff", "--cached"])
    combined = []
    if unstaged.strip():
        combined.append(unstaged)
    if staged.strip():
        combined.append(staged)
    return "\n".join(combined)


def list_untracked_files(repo_root: Path) -> List[Path]:
    """List untracked files (respecting .gitignore)."""
    stdout = run_git_command(
        repo_root,
        ["ls-files", "--others", "--exclude-standard"],
    )
    files: List[Path] = []
    for line in stdout.splitlines():
        line = line.strip()
        if not line:
            continue
        files.append(repo_root / line)
    return files


def unified_diff_for_new_file(repo_root: Path, file_path: Path) -> str:
    """Create a unified diff that adds the given untracked file.

    This does not shell out to git; it generates a unified diff from empty
    to the file's current contents, which makes it suitable to concatenate
    with `git diff` output.
    """
    try:
        # Read file as text using UTF-8; fall back to ignoring errors to avoid binary crashes.
        content = file_path.read_text(encoding="utf-8", errors="ignore")
    except Exception:
        content = ""
    new_lines = content.splitlines(keepends=True)
    rel = file_path.relative_to(repo_root)

    # Produce a diff similar to git's new-file patch headers
    header = [
        f"diff --git a/{rel} b/{rel}\n",
        f"new file mode 100644\n",
        f"index 0000000..0000000\n",
    ]
    body = difflib.unified_diff(
        [],
        new_lines,
        fromfile="/dev/null",
        tofile=f"b/{rel}",
        lineterm="",
    )
    return "".join(header) + "\n".join(body) + ("\n" if new_lines else "")


def get_untracked_diffs(repo_root: Path) -> str:
    """Return unified diffs for all untracked files."""
    diffs: List[str] = []
    for path in list_untracked_files(repo_root):
        diffs.append(unified_diff_for_new_file(repo_root, path))
    return "\n".join(filter(None, diffs)).strip()


def list_changed_files(repo_root: Path) -> List[Path]:
    """List files changed relative to HEAD (staged + unstaged), repository-relative paths.

    Includes untracked files.
    """
    names_stdout = run_git_command(repo_root, ["diff", "--name-only", "HEAD"])
    changed: set[Path] = set()
    for line in names_stdout.splitlines():
        line = line.strip()
        if not line:
            continue
        changed.add(Path(line))
    for untracked in list_untracked_files(repo_root):
        try:
            changed.add(untracked.relative_to(repo_root))
        except Exception:
            # Should not happen, but ignore if relative_to fails
            pass
    return sorted(repo_root / p for p in changed)


def per_file_diff(repo_root: Path, file_path: Path) -> str:
    """Return unified diff for a single file relative to HEAD. Handles untracked files."""
    # Determine if file is tracked by checking git ls-files --error-unmatch
    rel = file_path.relative_to(repo_root)
    tracked = run_git_command(repo_root, ["ls-files", "--error-unmatch", str(rel)]) != ""
    if not tracked:
        return unified_diff_for_new_file(repo_root, file_path)
    # Diff against HEAD to include both staged and unstaged changes
    return run_git_command(repo_root, ["diff", "--no-ext-diff", "HEAD", "--", str(rel)])


@mcp.tool(
    name="toggle_copper",
    description=(
        "Enable or disable Copper integration. When enabled, Copper-related actions should run"
        " automatically after the agent finishes. Accepts a boolean 'enabled' argument."
    ),
)
def toggle_copper(enabled: bool) -> str:
    settings = load_settings()
    settings["copperEnabled"] = bool(enabled)
    save_settings(settings)
    return f"Copper enabled: {settings['copperEnabled']}"


@mcp.tool(name="get_settings", description="Return server settings including 'copperEnabled'.")
def get_settings() -> str:
    import json

    return json.dumps(load_settings())


@mcp.tool(
    name="test_modification",
    description=(
        "Accepts context for test generation after an agent completes a change: the original user message,"
        " a list of modified files with their diffs, and a list of related files. Should be called ALWAYS after the agent finishes its work"
    ),
)
def test_modification(
    user_message: str,
    modified_files: list[dict],
    related_files: list[str],
) -> str:
    """Receive modification context for downstream test generation.

    Args:
        user_message: The original user request that initiated the change.
        modified_files: A list of objects describing modified files. Each object should include:
            - path: Repository-relative file path.
            - diff: Unified diff representing the modifications to that file.
        related_files: Repository-relative paths to files directly influenced by this change or
            otherwise useful for generating tests.

    Returns:
        A short acknowledgment summary suitable for logging/inspection.
    """
    if not isinstance(user_message, str):
        return "Invalid input: 'user_message' must be a string."

    # Normalize and lightly validate shapes; do not enforce strict schema to remain flexible.
    normalized_modified: list[dict] = []
    for entry in modified_files or []:
        if not isinstance(entry, dict):
            continue
        # Accept multiple key names from different callers
        path_val = (
            entry.get("path")
            or entry.get("target_file")
            or entry.get("file")
            or entry.get("filepath")
        )
        diff_val = entry.get("diff") or entry.get("patch") or entry.get("delta")
        if isinstance(path_val, str):
            # Ensure forward slashes in JSON
            path_str = path_val.replace("\\", "/")
            # Allow empty diff strings (some callers may omit real unified diffs)
            if isinstance(diff_val, str):
                normalized_modified.append({"path": path_str, "diff": diff_val})
            else:
                normalized_modified.append({"path": path_str, "diff": ""})

    normalized_related: list[str] = [p for p in (related_files or []) if isinstance(p, str)]

<<<<<<< HEAD
    # Construct stdin JSON expected by TestGen/generate_unit_tests.py
    unit_tests_input = {
        "modification": {
            "userMessage": user_message,
            "modifiedFiles": normalized_modified,
            "relatedFiles": normalized_related,
        }
=======
    # If caller did not pass modified files, auto-detect from git
    if not normalized_modified:
        repo_root = find_git_root(Path.cwd())
        if repo_root is not None:
            auto_files: List[dict] = []
            for abs_path in list_changed_files(repo_root):
                try:
                    rel = abs_path.relative_to(repo_root)
                except Exception:
                    rel = abs_path
                diff_text = per_file_diff(repo_root, abs_path)
                auto_files.append({"path": str(rel).replace("\\", "/"), "diff": diff_text or ""})
            normalized_modified = auto_files

    # Convert paths to absolute (prepend project/repo root) for backend consumption
    repo_root_for_abs = find_git_root(Path.cwd()) or Path.cwd()
    normalized_modified_abs: list[dict] = []
    for entry in normalized_modified:
        path_str = entry.get("path", "")
        try:
            p = Path(path_str)
            abs_p = p if p.is_absolute() else (repo_root_for_abs / p)
            abs_norm = abs_p.resolve()
            normalized_modified_abs.append({"path": str(abs_norm), "diff": entry.get("diff", "")})
        except Exception:
            # Fallback to original path if resolution fails
            normalized_modified_abs.append({"path": path_str, "diff": entry.get("diff", "")})

    normalized_related_abs: list[str] = []
    for rf in normalized_related:
        try:
            rp = Path(rf)
            abs_rp = rp if rp.is_absolute() else (repo_root_for_abs / rp)
            normalized_related_abs.append(str(abs_rp.resolve()))
        except Exception:
            normalized_related_abs.append(rf)

    # Build payload for the web server's /api/generate endpoint
    payload = {
        "userMessage": user_message,
        "modifiedFiles": normalized_modified_abs,
        "relatedFiles": normalized_related_abs,
>>>>>>> f364eddc
    }

    # Run the unit test generator via subprocess and capture JSON
    generator_path = (Path(__file__).parents[1] / "TestGen" / "generate_unit_tests.py").resolve()

    def run_generator(stdin_payload: dict) -> dict:
        try:
            proc = subprocess.run(
                [sys.executable, str(generator_path), "--stdin-json", "--count", "3"],
                input=json.dumps(stdin_payload),
                text=True,
                capture_output=True,
                check=False,
            )
        except Exception as exc:
            return {"ok": False, "error": f"failed to start generator: {exc}"}

        if proc.returncode != 0:
            return {"ok": False, "error": proc.stderr.strip() or proc.stdout.strip()}
        try:
            return {"ok": True, "tests": json.loads(proc.stdout).get("tests", [])}
        except Exception:
            return {"ok": False, "error": proc.stdout[:1000]}

    result = run_generator(unit_tests_input)
    return json.dumps(result)


if __name__ == "__main__":
    # Run using stdio transport for MCP over process stdio.
    mcp.run(transport="stdio")

<|MERGE_RESOLUTION|>--- conflicted
+++ resolved
@@ -261,15 +261,6 @@
 
     normalized_related: list[str] = [p for p in (related_files or []) if isinstance(p, str)]
 
-<<<<<<< HEAD
-    # Construct stdin JSON expected by TestGen/generate_unit_tests.py
-    unit_tests_input = {
-        "modification": {
-            "userMessage": user_message,
-            "modifiedFiles": normalized_modified,
-            "relatedFiles": normalized_related,
-        }
-=======
     # If caller did not pass modified files, auto-detect from git
     if not normalized_modified:
         repo_root = find_git_root(Path.cwd())
@@ -312,7 +303,27 @@
         "userMessage": user_message,
         "modifiedFiles": normalized_modified_abs,
         "relatedFiles": normalized_related_abs,
->>>>>>> f364eddc
+    }
+
+    if requests is None:
+        return (
+            "HTTP client not available. Install 'requests' in the MCP environment or run: "
+            "pip install -r mcp/requirements.txt"
+        )
+
+    url = build_api_url("/api/generate")
+    try:
+        resp = requests.post(url, json=payload, timeout=20)
+        status = resp.status_code
+        try:
+            data = resp.json()
+    # Construct stdin JSON expected by TestGen/generate_unit_tests.py
+    unit_tests_input = {
+        "modification": {
+            "userMessage": user_message,
+            "modifiedFiles": normalized_modified,
+            "relatedFiles": normalized_related,
+        }
     }
 
     # Run the unit test generator via subprocess and capture JSON
