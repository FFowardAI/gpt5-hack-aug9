--- conflicted
+++ resolved
@@ -4,17 +4,11 @@
   "private": true,
   "type": "module",
   "scripts": {
-<<<<<<< HEAD
-    "start": "node index.js",
-    "dev": "nodemon index.js",
-    "build": "tsc",
+    "start": "node dist/index.js",
+    "dev": "tsx watch src/index.ts",
+    "build": "tsc -p tsconfig.json",
     "test:runner": "ts-node test-maestro-runner.ts",
     "simple-server": "ts-node simple-server.ts"
-=======
-    "dev": "tsx watch src/index.ts",
-    "build": "tsc -p tsconfig.json",
-    "start": "node dist/index.js"
->>>>>>> 996c766c
   },
   "dependencies": {
     "axios": "^1.7.4",
@@ -26,19 +20,12 @@
   },
   "devDependencies": {
     "@types/express": "^4.17.21",
-<<<<<<< HEAD
     "@types/morgan": "^1.9.9",
-    "@types/node": "^20.14.10",
+    "@types/node": "^22.5.4",
     "@types/uuid": "^9.0.8",
     "nodemon": "^3.1.4",
     "ts-node": "^10.9.2",
-    "typescript": "^5.5.3"
-=======
-    "@types/morgan": "^1.9.7",
-    "@types/node": "^22.5.4",
-    "@types/uuid": "^9.0.7",
     "tsx": "^4.19.0",
     "typescript": "^5.5.4"
->>>>>>> 996c766c
   }
 }