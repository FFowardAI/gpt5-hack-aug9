import * as path from 'path';
import * as fs from 'fs';
import { spawn, ChildProcess } from 'child_process';

export interface MaestroRunOptions {
  maestroBin?: string;
  workspace?: string;
  pollInterval?: number;
  timeout?: number;
  streamOutput?: boolean;
}

export interface MaestroStatus {
  flowName: string;
  passed: number;
  failed: number;
  skipped: number;
  isRunning: boolean;
}

export interface MaestroResult extends MaestroStatus {
  success: boolean;
  errorMessage: string;
  exitCode: number;
  duration: number;
  stdout: string;
  stderr: string;
  debugDir?: string;
}

/**
 * Real-time Maestro test runner with TypeScript support
 * Monitors test execution every 1 second and returns complete results
 */
export async function runMaestro(
  yamlFilePath: string,
  options: MaestroRunOptions = {}
): Promise<MaestroResult> {
  const {
    maestroBin = 'maestro',
    workspace = process.cwd(),
    pollInterval = 1000, // 1 second
    timeout = 60000, // 60 seconds max
    streamOutput = true
  } = options;

  return new Promise((resolve, reject) => {
    console.log(`🚀 Starting Maestro test: ${yamlFilePath}`);
<<<<<<< HEAD

=======
    console.log(`🔧 Command: ${maestroBin} test ${yamlFilePath} (cwd: ${workspace})`);
    
>>>>>>> bb2e34e1
    if (!fs.existsSync(yamlFilePath)) {
      return reject(new Error(`Test file not found: ${yamlFilePath}`));
    }

    const startTime = Date.now();
    let stdout = '';
    let stderr = '';
    let isComplete = false;
    let lastStatus: MaestroStatus = {
      flowName: 'Unknown',
      passed: 0,
      failed: 0,
      skipped: 0,
      isRunning: true
    };

    // Create debug output directory
    const debugDir = path.join(workspace, 'maestro-debug', `test-${Date.now()}`);
    if (!fs.existsSync(debugDir)) {
      fs.mkdirSync(debugDir, { recursive: true });
    }

    // Start Maestro process with headless and debug options
    const maestroArgs = [
      'test',
      '--headless',
      '--format', 'HTML',
      '--debug-output', debugDir,
      '--flatten-debug-output',
      yamlFilePath
    ];

    console.log(`🔧 Maestro command: ${maestroBin} ${maestroArgs.join(' ')}`);
    console.log(`🗂️  Debug output will be saved to: ${debugDir}`);

    const child: ChildProcess = spawn(maestroBin, maestroArgs, {
      cwd: workspace,
      shell: false, // Use shell: false for better security
      env: { ...process.env, MAESTRO_CLI_LOG_LEVEL: 'DEBUG' },
    });

<<<<<<< HEAD
    // Capture output with real-time logging
    child.stdout?.on('data', (data: Buffer) => {
      const output = data.toString();
      stdout += output;
      // Log stdout in real-time for debugging
      console.log(`[MAESTRO-STDOUT] ${output.trim()}`);
    });

    child.stderr?.on('data', (data: Buffer) => {
      const output = data.toString();
      stderr += output;
      // Log stderr in real-time for debugging
      console.log(`[MAESTRO-STDERR] ${output.trim()}`);
=======
    // Capture and stream output
    child.stdout?.on('data', (data: Buffer) => {
      const text = data.toString();
      stdout += text;
      if (streamOutput) process.stdout.write(text);
    });

    child.stderr?.on('data', (data: Buffer) => {
      const text = data.toString();
      stderr += text;
      if (streamOutput) process.stderr.write(text);
>>>>>>> bb2e34e1
    });

    // Monitor progress every second
    const progressMonitor = setInterval(() => {
      if (isComplete) {
        clearInterval(progressMonitor);
        return;
      }

      const currentStatus = parseRealTimeStatus(stdout, stderr);

      // Only log if status changed
      if (JSON.stringify(currentStatus) !== JSON.stringify(lastStatus)) {
        console.log(`📊 Progress: ✅${currentStatus.passed} ❌${currentStatus.failed} 🔲${currentStatus.skipped} | Flow: ${currentStatus.flowName}`);
        lastStatus = currentStatus;
      }

      // Check for timeout
      if (Date.now() - startTime > timeout) {
        console.log('⏰ Test timed out');
        child.kill('SIGTERM');
        clearInterval(progressMonitor);
        resolve({
          success: false,
          errorMessage: 'Test timed out',
          exitCode: -1,
          duration: Date.now() - startTime,
          stdout,
          stderr,
          ...currentStatus
        });
      }
    }, pollInterval);

    // Handle completion
    child.on('close', (code: number | null) => {
      isComplete = true;
      clearInterval(progressMonitor);

      const duration = Date.now() - startTime;
      const finalStatus = parseFinalStatus(stdout, stderr, code || -1);

      console.log(`🏁 Test completed in ${duration}ms`);
      console.log(`📋 Final result: ${finalStatus.success ? '✅ PASSED' : '❌ FAILED'}`);
      console.log(`📊 Steps: ✅${finalStatus.passed} ❌${finalStatus.failed} 🔲${finalStatus.skipped}`);
      console.log(`🔧 Exit code: ${code}`);

      if (!finalStatus.success) {
        console.log(`🚨 Error: ${finalStatus.errorMessage || 'No specific error message'}`);
        console.log(`📄 Full STDOUT:\n${stdout}`);
        console.log(`📄 Full STDERR:\n${stderr}`);

        // List debug files if they exist
        try {
          const debugFiles = fs.readdirSync(debugDir);
          if (debugFiles.length > 0) {
            console.log(`🗂️  Debug files created:`);
            debugFiles.forEach(file => {
              console.log(`   - ${path.join(debugDir, file)}`);
            });
          }
        } catch (e) {
          console.log(`🗂️  Debug directory: ${debugDir} (may not contain files)`);
        }
      }

      resolve({
        ...finalStatus,
        duration,
        stdout,
        stderr,
        debugDir
      });
    });

    child.on('error', (error: Error) => {
      isComplete = true;
      clearInterval(progressMonitor);
      console.error(`💥 Failed to start Maestro: ${error.message}`);
      reject(error);
    });
  });
}

/**
 * Write an array of Maestro YAML test strings to files in the given directory.
 * Returns absolute file paths. Ensures the directory exists.
 */
export function writeMaestroFlows(
  tests: string[],
  options: { directory: string; jobId?: string; filePrefix?: string }
): string[] {
  const { directory, jobId, filePrefix } = options;
  if (!fs.existsSync(directory)) {
    fs.mkdirSync(directory, { recursive: true });
  }

  const resolvedDir = path.isAbsolute(directory) ? directory : path.resolve(process.cwd(), directory);
  const idBase = jobId ?? `${Date.now()}`;
  const prefix = filePrefix ?? idBase;

  console.log(`📝 Writing ${tests.length} Maestro flow(s) to: ${resolvedDir}`);
  const filePaths: string[] = [];
  for (let i = 0; i < tests.length; i += 1) {
    const yamlContent = tests[i];
    const fileName = `${prefix}-${i + 1}.yaml`;
    const filePath = path.join(resolvedDir, fileName);
    fs.writeFileSync(filePath, yamlContent, 'utf-8');
    console.log(`  • ${fileName}`);
    filePaths.push(filePath);
  }
  return filePaths;
}

/**
 * Run multiple Maestro YAML tests sequentially and collect results per file.
 */
export async function runMultipleMaestroTests(
  filePaths: string[],
  options: MaestroRunOptions = {}
): Promise<Array<{ filePath: string; result?: MaestroResult; error?: string }>> {
  console.log(`\n🧪 Running ${filePaths.length} Maestro test(s)...`);
  const results: Array<{ filePath: string; result?: MaestroResult; error?: string }> = [];
  for (let idx = 0; idx < filePaths.length; idx += 1) {
    const filePath = filePaths[idx];
    const label = `[${idx + 1}/${filePaths.length}]`;
    console.log(`▶️  ${label} ${path.basename(filePath)}`);
    try {
      const result = await runMaestro(filePath, options);
      const outcome = result.success ? '✅ PASSED' : '❌ FAILED';
      console.log(`   ${outcome} in ${result.duration}ms | steps: ✅${result.passed} ❌${result.failed} 🔲${result.skipped}`);
      results.push({ filePath, result });
    } catch (e: any) {
      console.log(`   💥 ERROR: ${e?.message ?? String(e)}`);
      results.push({ filePath, error: e?.message ?? String(e) });
    }
  }
  const passedCount = results.filter(r => r.result?.success).length;
  const failedCount = results.filter(r => r.result && !r.result.success).length;
  const erroredCount = results.filter(r => r.error).length;
  console.log(`🏁 Finished running ${results.length} test(s) → ✅ ${passedCount} passed, ❌ ${failedCount} failed, 💥 ${erroredCount} errored\n`);
  return results;
}

/**
 * Parse real-time status from ongoing output
 */
function parseRealTimeStatus(stdout: string, stderr: string): MaestroStatus {
  const output = stdout + stderr;

  // Parse flow name
  let flowName = 'Unknown';
  const flowMatch = output.match(/> Flow[:\s]+(.+)/i);
  if (flowMatch) {
    flowName = flowMatch[1].trim();
  }

  // Count completed steps from real-time output
  const completedSteps = (output.match(/COMPLETED/g) || []).length;
  const failedSteps = (output.match(/FAILED/g) || []).length;

  return {
    flowName,
    passed: completedSteps,
    failed: failedSteps,
    skipped: 0, // Can't determine skipped in real-time
    isRunning: true
  };
}

/**
 * Parse final status when test completes
 */
function parseFinalStatus(stdout: string, stderr: string, exitCode: number): Omit<MaestroResult, 'duration' | 'stdout' | 'stderr'> {
  const output = stdout + stderr;
  const success = exitCode === 0;

  // Parse flow name
  let flowName = 'Unknown';
  const flowMatch = output.match(/> Flow[:\s]+(.+)/i);
  if (flowMatch) {
    flowName = flowMatch[1].trim();
  }

  let passed = 0, failed = 0, skipped = 0;

  // Try to get counts from formatted summary first (most accurate)
  const flowSectionMatch = output.match(/║[\s\S]*?║/);
  if (flowSectionMatch) {
    const flowSection = flowSectionMatch[0];
    passed = (flowSection.match(/✅/g) || []).length;
    failed = (flowSection.match(/❌/g) || []).length;
    skipped = (flowSection.match(/🔲/g) || []).length;
  } else {
    // Fallback: count from execution logs
    passed = (output.match(/COMPLETED/g) || []).length;
    failed = (output.match(/FAILED/g) || []).length;
  }

  // Extract error message
  let errorMessage = '';
  if (!success) {
    const lines = output.split('\n');
    const errorStartIndex = lines.findIndex(line =>
      line.includes('Element not found') ||
      line.includes('FAILED') ||
      line.includes('not found')
    );

    if (errorStartIndex >= 0) {
      const errorLines = lines.slice(errorStartIndex, errorStartIndex + 3)
        .filter(line => line.trim() && !line.includes('===='))
        .map(line => line.trim());
      errorMessage = errorLines.join(' ').trim();
    }
  }

  return {
    success,
    flowName,
    passed,
    failed,
    skipped,
    errorMessage,
    exitCode,
    isRunning: false
  };
}

// Test the function
async function testRunner(): Promise<void> {
  console.log('🧪 Testing TypeScript Maestro Runner\n');

  const testFiles: string[] = [
    '/Users/windows95/Coding/ai-tester/a.yaml',
    '/Users/windows95/Coding/ai-tester/beff.yaml'
  ];

  for (const testFile of testFiles) {
    if (!fs.existsSync(testFile)) {
      console.log(`⚠️  Skipping ${testFile} (file not found)`);
      continue;
    }

    console.log(`\n${'='.repeat(60)}`);
    console.log(`🎯 Running: ${path.basename(testFile)}`);
    console.log(`${'='.repeat(60)}`);

    try {
      const result: MaestroResult = await runMaestro(testFile, {
        timeout: 30000, // 30 second timeout for demo
        pollInterval: 1000 // Check every second
      });

      console.log('\n📄 Final Result:');
      console.log(JSON.stringify({
        success: result.success,
        flowName: result.flowName,
        passed: result.passed,
        failed: result.failed,
        skipped: result.skipped,
        duration: result.duration,
        errorMessage: result.errorMessage || null
      }, null, 2));

    } catch (error) {
      console.error(`💥 Test failed: ${(error as Error).message}`);
    }
  }
}<|MERGE_RESOLUTION|>--- conflicted
+++ resolved
@@ -46,12 +46,8 @@
 
   return new Promise((resolve, reject) => {
     console.log(`🚀 Starting Maestro test: ${yamlFilePath}`);
-<<<<<<< HEAD
-
-=======
     console.log(`🔧 Command: ${maestroBin} test ${yamlFilePath} (cwd: ${workspace})`);
-    
->>>>>>> bb2e34e1
+
     if (!fs.existsSync(yamlFilePath)) {
       return reject(new Error(`Test file not found: ${yamlFilePath}`));
     }
@@ -93,21 +89,6 @@
       env: { ...process.env, MAESTRO_CLI_LOG_LEVEL: 'DEBUG' },
     });
 
-<<<<<<< HEAD
-    // Capture output with real-time logging
-    child.stdout?.on('data', (data: Buffer) => {
-      const output = data.toString();
-      stdout += output;
-      // Log stdout in real-time for debugging
-      console.log(`[MAESTRO-STDOUT] ${output.trim()}`);
-    });
-
-    child.stderr?.on('data', (data: Buffer) => {
-      const output = data.toString();
-      stderr += output;
-      // Log stderr in real-time for debugging
-      console.log(`[MAESTRO-STDERR] ${output.trim()}`);
-=======
     // Capture and stream output
     child.stdout?.on('data', (data: Buffer) => {
       const text = data.toString();
@@ -119,7 +100,6 @@
       const text = data.toString();
       stderr += text;
       if (streamOutput) process.stderr.write(text);
->>>>>>> bb2e34e1
     });
 
     // Monitor progress every second
